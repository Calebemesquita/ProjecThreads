--- conflicted
+++ resolved
@@ -21,22 +21,9 @@
  * @brief O número total de termos a serem calculados na série de Leibniz.
  */
 #define SIZE 2000000000
-<<<<<<< HEAD
+
 #define NUM_THREADS 8
-=======
 
-/**
- * @def NUM_THREADS
- * @brief O número de threads a serem usadas para paralelizar o cálculo.
- */
-#define NUM_THREADS 2
-
-/**
- * @def PARTIAL_NUM_TERMS
- * @brief O número de termos que cada thread irá processar.
- *        Calculado como SIZE / NUM_THREADS. O resto da divisão é tratado na thread principal.
- */
->>>>>>> a6aa235a
 #define PARTIAL_NUM_TERMS ((SIZE) / (NUM_THREADS))
 
 /**
