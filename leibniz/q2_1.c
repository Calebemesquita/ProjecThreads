--- conflicted
+++ resolved
@@ -20,15 +20,6 @@
  * @brief O número total de termos a serem calculados na série de Leibniz.
  */
 #define SIZE 2000000000
-<<<<<<< HEAD
-=======
-
-/**
- * @def NUM_THREADS
- * @brief O número de threads a serem usadas para paralelizar o cálculo.
- */
-#define NUM_THREADS 2
->>>>>>> a6aa235a
 
 /**
  * @def PARTIAL_NUM_TERMS
@@ -47,15 +38,6 @@
  * condições de corrida.
  */
 long double result = 0;
-<<<<<<< HEAD
-=======
-
-/**
- * @var mutex
- * @brief Mutex para sincronizar o acesso à variável global `result`.
- */
-pthread_mutex_t mutex;
->>>>>>> a6aa235a
 
 /**
  * @fn double calcular_tempo()
@@ -71,22 +53,7 @@
     return (double)time.tv_sec + (double)time.tv_nsec / 1e9;
 }
 
-<<<<<<< HEAD
 long double calculationFormula(int start_therm)
-=======
-/**
- * @fn long double partialFormula(int start_term)
- * @brief Calcula uma soma parcial da série de Leibniz.
- *
- * A fórmula é: Σ (-1)^k / (2k + 1)
- * Esta função calcula um número fixo de termos (`PARTIAL_NUM_TERMS`) a partir de um
- * índice inicial.
- *
- * @param start_term O índice 'k' inicial para o somatório.
- * @return A soma parcial calculada como um `long double`.
- */
-long double partialFormula(int start_term)
->>>>>>> a6aa235a
 {
     long double pi_approximation = 0;
     double signal = 1.0;
@@ -97,10 +64,7 @@
         signal *= -1.0;
     }
 
-<<<<<<< HEAD
     return 4 * pi_approximation;
-=======
-    return pi_approximation;
 }
 
 /**
@@ -134,7 +98,6 @@
     printf("TID: %lu : %.2fs\n", (unsigned long)tid, final_time); // mostrar TID e tempo empregado na thread
 
     return NULL;
->>>>>>> a6aa235a
 }
 
 /**
